from __future__ import annotations
import argparse
import copy
from datetime import datetime
from enum import Enum
from dataclasses import dataclass, field
from time import sleep
from typing import Tuple, TypeVar, Type, Iterable, ClassVar
import random
import requests

# maximum and minimum values for our heuristic scores (usually represents an end of game condition)
MAX_HEURISTIC_SCORE = 2000000000
MIN_HEURISTIC_SCORE = -2000000000

class UnitType(Enum):
    """Every unit type."""
    AI = 0
    Tech = 1
    Virus = 2
    Program = 3
    Firewall = 4

class Player(Enum):
    """The 2 players."""
    Attacker = 0
    Defender = 1

    def next(self) -> Player:
        """The next (other) player."""
        if self is Player.Attacker:
            return Player.Defender
        else:
            return Player.Attacker

class GameType(Enum):
    AttackerVsDefender = 0
    AttackerVsComp = 1
    CompVsDefender = 2
    CompVsComp = 3

##############################################################################################################

@dataclass(slots=True)
class Unit:
    player: Player = Player.Attacker
    type: UnitType = UnitType.Program
    health : int = 9
    # class variable: damage table for units (based on the unit type constants in order)
    damage_table : ClassVar[list[list[int]]] = [
        [3,3,3,3,1], # AI
        [1,1,6,1,1], # Tech
        [9,6,1,6,1], # Virus
        [3,3,3,3,1], # Program
        [1,1,1,1,1], # Firewall
    ]
    # class variable: repair table for units (based on the unit type constants in order)
    repair_table : ClassVar[list[list[int]]] = [
        [0,1,1,0,0], # AI
        [3,0,0,3,3], # Tech
        [0,0,0,0,0], # Virus
        [0,0,0,0,0], # Program
        [0,0,0,0,0], # Firewall
    ]

    def is_alive(self) -> bool:
        """Are we alive ?"""
        return self.health > 0

    def mod_health(self, health_delta : int):
        """Modify this unit's health by delta amount."""
        self.health += health_delta
        if self.health < 0:
            self.health = 0
        elif self.health > 9:
            self.health = 9

    def to_string(self) -> str:
        """Text representation of this unit."""
        p = self.player.name.lower()[0]
        t = self.type.name.upper()[0]
        return f"{p}{t}{self.health}"
    
    def __str__(self) -> str:
        """Text representation of this unit."""
        return self.to_string()
    
    def damage_amount(self, target: Unit) -> int:
        """How much can this unit damage another unit."""
        amount = self.damage_table[self.type.value][target.type.value]
        if target.health - amount < 0:
            return target.health
        return amount

    def repair_amount(self, target: Unit) -> int:
        """How much can this unit repair another unit."""
        amount = self.repair_table[self.type.value][target.type.value]
        if target.health + amount > 9:
            return 9 - target.health
        return amount

##############################################################################################################

@dataclass(slots=True)
class Coord:
    """Representation of a game cell coordinate (row, col)."""
    row : int = 0
    col : int = 0

    def col_string(self) -> str:
        """Text representation of this Coord's column."""
        coord_char = '?'
        if self.col < 16:
                coord_char = "0123456789abcdef"[self.col]
        return str(coord_char)

    def row_string(self) -> str:
        """Text representation of this Coord's row."""
        coord_char = '?'
        if self.row < 26:
                coord_char = "ABCDEFGHIJKLMNOPQRSTUVWXYZ"[self.row]
        return str(coord_char)

    def to_string(self) -> str:
        """Text representation of this Coord."""
        return self.row_string()+self.col_string()
    
    def __str__(self) -> str:
        """Text representation of this Coord."""
        return self.to_string()
    
    def clone(self) -> Coord:
        """Clone a Coord."""
        return copy.copy(self)

    def iter_range(self, dist: int) -> Iterable[Coord]:
        """Iterates over Coords inside a rectangle centered on our Coord."""
        for row in range(self.row-dist,self.row+1+dist):
            for col in range(self.col-dist,self.col+1+dist):
                yield Coord(row,col)

    def iter_adjacent(self) -> Iterable[Coord]:
        """Iterates over adjacent Coords."""
        yield Coord(self.row-1,self.col)
        yield Coord(self.row,self.col-1)
        yield Coord(self.row+1,self.col)
        yield Coord(self.row,self.col+1)

    def iter_surrounding(self) -> Iterable[Coord]:
        """Iterates over adjacent Coords."""
        yield Coord(self.row-1,self.col)
        yield Coord(self.row,self.col-1)
        yield Coord(self.row+1,self.col)
        yield Coord(self.row+1,self.col+1)
        yield Coord(self.row,self.col+1)
        yield Coord(self.row+1,self.col-1)
        yield Coord(self.row-1,self.col+1)
        yield Coord(self.row-1,self.col-1)

    @classmethod
    def from_string(cls, s : str) -> Coord | None:
        """Create a Coord from a string. ex: D2."""
        s = s.strip()
        for sep in " ,.:;-_":
                s = s.replace(sep, "")
        if (len(s) == 2):
            coord = Coord()
            coord.row = "ABCDEFGHIJKLMNOPQRSTUVWXYZ".find(s[0:1].upper())
            coord.col = "0123456789abcdef".find(s[1:2].lower())
            return coord
        else:
            return None

##############################################################################################################

@dataclass(slots=True)
class CoordPair:
    """Representation of a game move or a rectangular area via 2 Coords."""
    src : Coord = field(default_factory=Coord)
    dst : Coord = field(default_factory=Coord)

    def to_string(self) -> str:
        """Text representation of a CoordPair."""
        return self.src.to_string()+" "+self.dst.to_string()
    
    def __str__(self) -> str:
        """Text representation of a CoordPair."""
        return self.to_string()

    def clone(self) -> CoordPair:
        """Clones a CoordPair."""
        return copy.copy(self)

    def iter_rectangle(self) -> Iterable[Coord]:
        """Iterates over cells of a rectangular area."""
        for row in range(self.src.row,self.dst.row+1):
            for col in range(self.src.col,self.dst.col+1):
                yield Coord(row,col)

    @classmethod
    def from_quad(cls, row0: int, col0: int, row1: int, col1: int) -> CoordPair:
        """Create a CoordPair from 4 integers."""
        return CoordPair(Coord(row0,col0),Coord(row1,col1))
    
    @classmethod
    def from_dim(cls, dim: int) -> CoordPair:
        """Create a CoordPair based on a dim-sized rectangle."""
        return CoordPair(Coord(0,0),Coord(dim-1,dim-1))
    
    @classmethod
    def from_string(cls, s : str) -> CoordPair | None:
        """Create a CoordPair from a string. ex: A3 B2"""
        s = s.strip()
        for sep in " ,.:;-_":
                s = s.replace(sep, "")
        if (len(s) == 4):
            coords = CoordPair()
            coords.src.row = "ABCDEFGHIJKLMNOPQRSTUVWXYZ".find(s[0:1].upper())
            coords.src.col = "0123456789abcdef".find(s[1:2].lower())
            coords.dst.row = "ABCDEFGHIJKLMNOPQRSTUVWXYZ".find(s[2:3].upper())
            coords.dst.col = "0123456789abcdef".find(s[3:4].lower())
            return coords
        else:
            return None

##############################################################################################################

@dataclass(slots=True)
class Options:
    """Representation of the game options."""
    dim: int = 5
    max_depth : int | None = 4
    min_depth : int | None = 2
    max_time : float | None = 5.0
    game_type : GameType = GameType.AttackerVsDefender
    alpha_beta : bool = True
    max_turns : int | None = 100
    randomize_moves : bool = True
    broker : str | None = None

##############################################################################################################

@dataclass(slots=True)
class Stats:
    """Representation of the global game statistics."""
    evaluations_per_depth : dict[int,int] = field(default_factory=dict)
    total_seconds: float = 0.0

##############################################################################################################

@dataclass(slots=True)
class Game:
    """Representation of the game state."""
    board: list[list[Unit | None]] = field(default_factory=list)
    next_player: Player = Player.Attacker
    turns_played : int = 0
    options: Options = field(default_factory=Options)
    stats: Stats = field(default_factory=Stats)
    _attacker_has_ai : bool = True
    _defender_has_ai : bool = True

    def __post_init__(self):
        """Automatically called after class init to set up the default board state."""
        dim = self.options.dim
        self.board = [[None for _ in range(dim)] for _ in range(dim)]
        md = dim-1
        self.set(Coord(0,0),Unit(player=Player.Defender,type=UnitType.AI))
        self.set(Coord(1,0),Unit(player=Player.Defender,type=UnitType.Tech))
        self.set(Coord(0,1),Unit(player=Player.Defender,type=UnitType.Tech))
        self.set(Coord(2,0),Unit(player=Player.Defender,type=UnitType.Firewall))
        self.set(Coord(0,2),Unit(player=Player.Defender,type=UnitType.Firewall))
        self.set(Coord(1,1),Unit(player=Player.Defender,type=UnitType.Program))
        self.set(Coord(md,md),Unit(player=Player.Attacker,type=UnitType.AI))
        self.set(Coord(md-1,md),Unit(player=Player.Attacker,type=UnitType.Virus))
        self.set(Coord(md,md-1),Unit(player=Player.Attacker,type=UnitType.Virus))
        self.set(Coord(md-2,md),Unit(player=Player.Attacker,type=UnitType.Program))
        self.set(Coord(md,md-2),Unit(player=Player.Attacker,type=UnitType.Program))
        self.set(Coord(md-1,md-1),Unit(player=Player.Attacker,type=UnitType.Firewall))

    def clone(self) -> Game:
        """Make a new copy of a game for minimax recursion.

        Shallow copy of everything except the board (options and stats are shared).
        """
        new = copy.copy(self)
        new.board = copy.deepcopy(self.board)
        return new

    def is_empty(self, coord : Coord) -> bool:
        """Check if contents of a board cell of the game at Coord is empty (must be valid coord)."""
        return self.board[coord.row][coord.col] is None

    def get(self, coord : Coord) -> Unit | None:
        """Get contents of a board cell of the game at Coord."""
        if self.is_valid_coord(coord):
            return self.board[coord.row][coord.col]
        else:
            return None

    def set(self, coord : Coord, unit : Unit | None):
        """Set contents of a board cell of the game at Coord."""
        if self.is_valid_coord(coord):
            self.board[coord.row][coord.col] = unit

    def remove_dead(self, coord: Coord):
        """Remove unit at Coord if dead."""
        unit = self.get(coord)
        if unit is not None and not unit.is_alive():
            self.set(coord,None)
            if unit.type == UnitType.AI:
                if unit.player == Player.Attacker:
                    self._attacker_has_ai = False
                else:
                    self._defender_has_ai = False

    def mod_health(self, coord : Coord, health_delta : int):
        """Modify health of unit at Coord (positive or negative delta)."""
        target = self.get(coord)
        if target is not None:
            target.mod_health(health_delta)
            self.remove_dead(coord)

    def is_valid_move(self, coords : CoordPair) -> bool:
        """Validate a move expressed as a CoordPair. TODO: WRITE MISSING CODE!!!"""
        if not self.is_valid_coord(coords.src) or not self.is_valid_coord(coords.dst):
            return False
        unit = self.get(coords.src)
        if unit is None or unit.player != self.next_player:
            return False
        if abs(coords.src.row-coords.dst.row)> 1 or abs(coords.src.col-coords.dst.col)> 1 :
            return False
        if self.is_engaged(coords.src) and (unit.type==UnitType.AI or unit.type==UnitType.Firewall or unit.type==UnitType.Program):
            print('Unit is engaged')
            return False
        return True
<<<<<<< HEAD
    
    def is_permissible_move(self, coords : CoordPair) -> bool:
        """To verify that attackers and defenders are doing permissible move"""
        unit = self.get(coords.src)
        if unit.player == Player.Attacker:
            if (unit.type==UnitType.AI or unit.type==UnitType.Firewall or unit.type==UnitType.Program):
                if (coords.src.row-coords.dst.row)>0  or (coords.src.col-coords.dst.col)>0 :
                    return True
                else:
                    print("Wrong move! Attacker's AI, Firewall and Program can only move up or left")
                    return False
            else: 
                return True
        else: 
            if (unit.type==UnitType.AI or unit.type==UnitType.Firewall or unit.type==UnitType.Program):
                if (coords.src.row-coords.dst.row)<0  or (coords.src.col-coords.dst.col)<0 :
                    return True
                else:
                    print("Wrong move! Defender's AI, Firewall and Program can only move down or right")
                    return False
            else: 
                return True
                
            
=======

    def is_engaged(self, coord: Coord) -> bool:
        """Check if there is opponant in the adjacent coordinates to the given coordinate."""
        for adjacent_coord in coord.iter_adjacent():
            if self.is_valid_coord(adjacent_coord) and not self.is_empty(adjacent_coord) and self.get(adjacent_coord).player!= self.next_player:
                return True
        return False     

>>>>>>> 2ab8a635
    def perform_move(self, coords : CoordPair) -> Tuple[bool,str]:
        """Validate and perform a move expressed as a CoordPair. TODO: WRITE MISSING CODE!!!"""
        if self.is_valid_move(coords) and self.is_permissible_move(coords):
            currentUnit = self.get(coords.src)
            destUnit = self.get(coords.dst)
            if destUnit is not None and destUnit.player != self.next_player:
                currentUnit.mod_health(-destUnit.damage_amount(currentUnit))
                destUnit.mod_health(-currentUnit.damage_amount(destUnit))
            elif destUnit is not None:
                destUnit.mod_health(currentUnit.repair_amount(destUnit))
            if destUnit==currentUnit: #self destruction
                self.mod_health(coords.src,-currentUnit.health)
                for suroundings in coords.src.iter_surrounding():
                    if self.is_valid_coord(suroundings) and self.get(suroundings) is not None:
                        self.mod_health(suroundings,-2)
            else:
                self.set(coords.dst,self.get(coords.src))
                self.set(coords.src,None)
            return (True,"")
        return (False,"invalid move")

    def next_turn(self):
        """Transitions game to the next turn."""
        self.next_player = self.next_player.next()
        self.turns_played += 1

    def to_string(self) -> str:
        """Pretty text representation of the game."""
        dim = self.options.dim
        output = ""
        output += f"Next player: {self.next_player.name}\n"
        output += f"Turns played: {self.turns_played}\n"
        coord = Coord()
        output += "\n   "
        for col in range(dim):
            coord.col = col
            label = coord.col_string()
            output += f"{label:^3} "
        output += "\n"
        for row in range(dim):
            coord.row = row
            label = coord.row_string()
            output += f"{label}: "
            for col in range(dim):
                coord.col = col
                unit = self.get(coord)
                if unit is None:
                    output += " .  "
                else:
                    output += f"{str(unit):^3} "
            output += "\n"
        return output

    def __str__(self) -> str:
        """Default string representation of a game."""
        return self.to_string()
    
    def is_valid_coord(self, coord: Coord) -> bool:
        """Check if a Coord is valid within out board dimensions."""
        dim = self.options.dim
        if coord.row < 0 or coord.row >= dim or coord.col < 0 or coord.col >= dim:
            return False
        return True

    def read_move(self) -> CoordPair:
        """Read a move from keyboard and return as a CoordPair."""
        while True:
            s = input(F'Player {self.next_player.name}, enter your move: ')
            coords = CoordPair.from_string(s)
            if coords is not None and self.is_valid_coord(coords.src) and self.is_valid_coord(coords.dst):
                return coords
            else:
                print('Invalid coordinates! Try again.')
    
    def human_turn(self):
        """Human player plays a move (or get via broker)."""
        if self.options.broker is not None:
            print("Getting next move with auto-retry from game broker...")
            while True:
                mv = self.get_move_from_broker()
                if mv is not None:
                    (success,result) = self.perform_move(mv)
                    print(f"Broker {self.next_player.name}: ",end='')
                    print(result)
                    if success:
                        self.next_turn()
                        break
                sleep(0.1)
        else:
            while True:
                mv = self.read_move()
                (success,result) = self.perform_move(mv)
                if success:
                    print(f"Player {self.next_player.name}: ",end='')
                    print(result)
                    self.next_turn()
                    break
                else:
                    print("The move is not valid! Try again.")

    def computer_turn(self) -> CoordPair | None:
        """Computer plays a move."""
        mv = self.suggest_move()
        if mv is not None:
            (success,result) = self.perform_move(mv)
            if success:
                print(f"Computer {self.next_player.name}: ",end='')
                print(result)
                self.next_turn()
        return mv

    def player_units(self, player: Player) -> Iterable[Tuple[Coord,Unit]]:
        """Iterates over all units belonging to a player."""
        for coord in CoordPair.from_dim(self.options.dim).iter_rectangle():
            unit = self.get(coord)
            if unit is not None and unit.player == player:
                yield (coord,unit)

    def is_finished(self) -> bool:
        """Check if the game is over."""
        return self.has_winner() is not None

    def has_winner(self) -> Player | None:
        """Check if the game is over and returns winner"""
        if self.options.max_turns is not None and self.turns_played >= self.options.max_turns:
            return Player.Defender
        elif self._attacker_has_ai:
            if self._defender_has_ai:
                return None
            else:
                return Player.Attacker    
        elif self._defender_has_ai:
            return Player.Defender

    def move_candidates(self) -> Iterable[CoordPair]:
        """Generate valid move candidates for the next player."""
        move = CoordPair()
        for (src,_) in self.player_units(self.next_player):
            move.src = src
            for dst in src.iter_adjacent():
                move.dst = dst
                if self.is_valid_move(move):
                    yield move.clone()
            move.dst = src
            yield move.clone()

    def random_move(self) -> Tuple[int, CoordPair | None, float]:
        """Returns a random move."""
        move_candidates = list(self.move_candidates())
        random.shuffle(move_candidates)
        if len(move_candidates) > 0:
            return (0, move_candidates[0], 1)
        else:
            return (0, None, 0)

    def suggest_move(self) -> CoordPair | None:
        """Suggest the next move using minimax alpha beta. TODO: REPLACE RANDOM_MOVE WITH PROPER GAME LOGIC!!!"""
        start_time = datetime.now()
        (score, move, avg_depth) = self.random_move()
        elapsed_seconds = (datetime.now() - start_time).total_seconds()
        self.stats.total_seconds += elapsed_seconds
        print(f"Heuristic score: {score}")
        print(f"Average recursive depth: {avg_depth:0.1f}")
        print(f"Evals per depth: ",end='')
        for k in sorted(self.stats.evaluations_per_depth.keys()):
            print(f"{k}:{self.stats.evaluations_per_depth[k]} ",end='')
        print()
        total_evals = sum(self.stats.evaluations_per_depth.values())
        if self.stats.total_seconds > 0:
            print(f"Eval perf.: {total_evals/self.stats.total_seconds/1000:0.1f}k/s")
        print(f"Elapsed time: {elapsed_seconds:0.1f}s")
        return move

    def post_move_to_broker(self, move: CoordPair):
        """Send a move to the game broker."""
        if self.options.broker is None:
            return
        data = {
            "from": {"row": move.src.row, "col": move.src.col},
            "to": {"row": move.dst.row, "col": move.dst.col},
            "turn": self.turns_played
        }
        try:
            r = requests.post(self.options.broker, json=data)
            if r.status_code == 200 and r.json()['success'] and r.json()['data'] == data:
                # print(f"Sent move to broker: {move}")
                pass
            else:
                print(f"Broker error: status code: {r.status_code}, response: {r.json()}")
        except Exception as error:
            print(f"Broker error: {error}")

    def get_move_from_broker(self) -> CoordPair | None:
        """Get a move from the game broker."""
        if self.options.broker is None:
            return None
        headers = {'Accept': 'application/json'}
        try:
            r = requests.get(self.options.broker, headers=headers)
            if r.status_code == 200 and r.json()['success']:
                data = r.json()['data']
                if data is not None:
                    if data['turn'] == self.turns_played+1:
                        move = CoordPair(
                            Coord(data['from']['row'],data['from']['col']),
                            Coord(data['to']['row'],data['to']['col'])
                        )
                        print(f"Got move from broker: {move}")
                        return move
                    else:
                        # print("Got broker data for wrong turn.")
                        # print(f"Wanted {self.turns_played+1}, got {data['turn']}")
                        pass
                else:
                    # print("Got no data from broker")
                    pass
            else:
                print(f"Broker error: status code: {r.status_code}, response: {r.json()}")
        except Exception as error:
            print(f"Broker error: {error}")
        return None

##############################################################################################################

def main():
    # parse command line arguments
    parser = argparse.ArgumentParser(
        prog='ai_wargame',
        formatter_class=argparse.ArgumentDefaultsHelpFormatter)
    parser.add_argument('--max_depth', type=int, help='maximum search depth')
    parser.add_argument('--max_time', type=float, help='maximum search time')
    parser.add_argument('--game_type', type=str, default="manual", help='game type: auto|attacker|defender|manual')
    parser.add_argument('--broker', type=str, help='play via a game broker')
    args = parser.parse_args()

    # parse the game type
    if args.game_type == "attacker":
        game_type = GameType.AttackerVsComp
    elif args.game_type == "defender":
        game_type = GameType.CompVsDefender
    elif args.game_type == "manual":
        game_type = GameType.AttackerVsDefender
    else:
        game_type = GameType.CompVsComp

    # set up game options
    options = Options(game_type=game_type)

    # override class defaults via command line options
    if args.max_depth is not None:
        options.max_depth = args.max_depth
    if args.max_time is not None:
        options.max_time = args.max_time
    if args.broker is not None:
        options.broker = args.broker

    # create a new game
    game = Game(options=options)

    # the main game loop
    while True:
        print()
        print(game)
        winner = game.has_winner()
        if winner is not None:
            print(f"{winner.name} wins!")
            break
        if game.options.game_type == GameType.AttackerVsDefender:
            game.human_turn()
        elif game.options.game_type == GameType.AttackerVsComp and game.next_player == Player.Attacker:
            game.human_turn()
        elif game.options.game_type == GameType.CompVsDefender and game.next_player == Player.Defender:
            game.human_turn()
        else:
            player = game.next_player
            move = game.computer_turn()
            if move is not None:
                game.post_move_to_broker(move)
            else:
                print("Computer doesn't know what to do!!!")
                exit(1)

##############################################################################################################

if __name__ == '__main__':
    main()<|MERGE_RESOLUTION|>--- conflicted
+++ resolved
@@ -333,7 +333,7 @@
             print('Unit is engaged')
             return False
         return True
-<<<<<<< HEAD
+
     
     def is_permissible_move(self, coords : CoordPair) -> bool:
         """To verify that attackers and defenders are doing permissible move"""
@@ -358,7 +358,7 @@
                 return True
                 
             
-=======
+
 
     def is_engaged(self, coord: Coord) -> bool:
         """Check if there is opponant in the adjacent coordinates to the given coordinate."""
@@ -367,7 +367,7 @@
                 return True
         return False     
 
->>>>>>> 2ab8a635
+
     def perform_move(self, coords : CoordPair) -> Tuple[bool,str]:
         """Validate and perform a move expressed as a CoordPair. TODO: WRITE MISSING CODE!!!"""
         if self.is_valid_move(coords) and self.is_permissible_move(coords):
